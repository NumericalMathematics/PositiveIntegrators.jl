--- conflicted
+++ resolved
@@ -25,11 +25,7 @@
     experimental_orders_of_convergence(prob, alg, dts;
                                       test_time = nothing,
                                       only_first_index = false,
-<<<<<<< HEAD
-                                      ref_alg = TRBDF2(autodiff=false))
-=======
                                       ref_alg = TRBDF2(autodiff = AutoFiniteDiff()))
->>>>>>> 29e521e2
 
 Solve `prob` with `alg` and fixed time steps taken from `dts`, and compute
 the errors at `test_time`. If`test_time` is not specified the error is computed
