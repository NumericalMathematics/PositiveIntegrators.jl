--- conflicted
+++ resolved
@@ -665,7 +665,6 @@
             @test 0.95 < alloc1 / alloc6 < 1.05
         end
 
-<<<<<<< HEAD
         # Here we check that PDSFunctions and ConservativePDSFunctions can be evaluated
         # at (u, p, t) also in cases where u and t carry units.
         # This is required when solvers form OrdinarDiffEq are used to solve a PDS
@@ -803,7 +802,7 @@
                     @test sol_ode ≈ sol_cpds ≈ sol_pds ≈ sol_ode_static ≈ sol_cpds_static ≈
                           sol_pds_static
                 end
-=======
+            
         # Here we check that production-destruction form and standard ODE form fit together in predefinded problems,
         # i.e. standard solvers using std_rhs should generate results that are equal to those without specifying std_rhs
         @testset "Check that production-destruction form and standard ODE fit together in predefinded problems" begin
@@ -889,7 +888,7 @@
                 sol3 = solve(ODEProblem(prob.f.std_rhs, prob.u0, prob.tspan), alg; dt) # use f to create ODEProblem
                 @test sol.t ≈ sol2.t ≈ sol3.t
                 @test sol.u ≈ sol2.u ≈ sol3.u
->>>>>>> 719311e3
+
             end
         end
     end
