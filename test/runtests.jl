--- conflicted
+++ resolved
@@ -211,7 +211,11 @@
                       ambiguities = false,)
     end
 
-<<<<<<< HEAD
+    @testset "ExplicitImports.jl" begin
+        @test isnothing(check_no_implicit_imports(PositiveIntegrators))
+        @test isnothing(check_no_stale_explicit_imports(PositiveIntegrators))
+    end
+
     @testset "ODE RHS" begin
         let counter_p = Ref(1), counter_d = Ref(1), counter_rhs = Ref(1)
             # out-of-place
@@ -316,11 +320,6 @@
             @test counter_d[] == 0
             @test 10 <= counter_rhs[] <= 11
         end
-=======
-    @testset "ExplicitImports.jl" begin
-        @test isnothing(check_no_implicit_imports(PositiveIntegrators))
-        @test isnothing(check_no_stale_explicit_imports(PositiveIntegrators))
->>>>>>> b91a7baa
     end
 
     @testset "ConservativePDSFunction" begin
