name: CI

on:
  pull_request:
    branches:
      - main
    paths-ignore:
      - 'paper/**'
      - '.gitignore'
  push:
    branches:
      - main

# Cancel redundant CI tests automatically
concurrency:
  group: ${{ github.workflow }}-${{ github.ref }}
  cancel-in-progress: true

jobs:
  test:
    runs-on: ${{ matrix.os }}
    name: ${{ matrix.os }} - Julia ${{ matrix.version }} - ${{ github.event_name }}
    strategy:
      fail-fast: false
      matrix:
        version:
          - '1.11'
          - '1.10' # current lts
        os:
          - ubuntu-latest
        include:
          - version: '1.10' # current lts
            os: macOS-latest
          - version: '1.10' # current lts
            os: windows-latest
    steps:
      - uses: actions/checkout@v5
      - uses: julia-actions/setup-julia@v2
        with:
          version: ${{ matrix.version }}
      - uses: julia-actions/cache@v2
      - uses: julia-actions/julia-buildpkg@v1
        env:
          GKSwstype: "100" # for Plots/GR
      - uses: julia-actions/julia-runtest@v1
        env:
          GKSwstype: "100" # for Plots/GR
      - uses: julia-actions/julia-processcoverage@v1
      - uses: codecov/codecov-action@v5
        with:
          files: lcov.info
          fail_ci_if_error: true
          verbose: true
          token: ${{ secrets.CODECOV_TOKEN }}
      # The standard setup of Coveralls is just annoying for parallel builds, see, e.g.,
      # https://github.com/trixi-framework/Trixi.jl/issues/691
      # https://github.com/coverallsapp/github-action/issues/47
      # https://github.com/coverallsapp/github-action/issues/67
      # This standard setup is reproduced below for completeness.
      # - uses: coverallsapp/github-action@master
      #   with:
      #     github-token: ${{ secrets.GITHUB_TOKEN }}
      #     flag-name: run-${{ matrix.os }}-${{ matrix.version }}-${{ github.run_id }}
      #     parallel: true
      #     path-to-lcov: ./lcov.info
      # Instead, we use a more tedious approach:
      # - Store all individual coverage files as artifacts (directly below)
      # - Download and merge individual coverage reports in another step
      # - Upload only the merged coverage report to Coveralls
      - shell: bash
        run: |
          cp ./lcov.info ./lcov-${{ matrix.os }}-${{ matrix.version }}-${{ github.run_id }}.info
      - uses: actions/upload-artifact@v4
        with:
          name: lcov-${{ matrix.os }}-${{ matrix.version }}-${{ github.run_id }}
          path: ./lcov-${{ matrix.os }}-${{ matrix.version }}-${{ github.run_id }}.info

  finish:
    needs: test
    runs-on: ubuntu-latest
    steps:
      # The standard setup of Coveralls is just annoying for parallel builds, see, e.g.,
      # https://github.com/trixi-framework/Trixi.jl/issues/691
      # https://github.com/coverallsapp/github-action/issues/47
      # https://github.com/coverallsapp/github-action/issues/67
      # This standard setup is reproduced below for completeness.
      # - name: Coveralls Finished
      #   uses: coverallsapp/github-action@master
      #   with:
      #     github-token: ${{ secrets.GITHUB_TOKEN }}
      #     parallel-finished: true
      # Instead, we use the more tedious approach described above.
      # At first, we check out the repository and download all artifacts
      # (and list files for debugging).
<<<<<<< HEAD
      - uses: actions/checkout@v5
      - uses: actions/download-artifact@v4
=======
      - uses: actions/checkout@v4
      - uses: actions/download-artifact@v5
>>>>>>> 7467cec9
      - run: ls -R
      # Next, we merge the individual coverage files and upload
      # the combined results to Coveralls.
      - name: Merge lcov files using Coverage.jl
        shell: julia --color=yes {0}
        run: |
          using Pkg
          Pkg.activate(temp=true)
          Pkg.add("Coverage")
          using Coverage
          coverage = LCOV.readfolder(".")
          for cov in coverage
            cov.filename = replace(cov.filename, "\\" => "/")
          end
          filter!(c -> basename(c.filename) != "precompile.jl", coverage)
          coverage = merge_coverage_counts(coverage)
          @show covered_lines, total_lines = get_summary(coverage)
          LCOV.writefile("./lcov.info", coverage)
      - uses: coverallsapp/github-action@v2
        with:
          github-token: ${{ secrets.GITHUB_TOKEN }}
          path-to-lcov: ./lcov.info
      # Upload merged coverage data as artifact for debugging
      - uses: actions/upload-artifact@v4
        with:
          name: lcov
          path: ./lcov.info
      # That's it
      - run: echo "Finished testing"<|MERGE_RESOLUTION|>--- conflicted
+++ resolved
@@ -92,13 +92,8 @@
       # Instead, we use the more tedious approach described above.
       # At first, we check out the repository and download all artifacts
       # (and list files for debugging).
-<<<<<<< HEAD
       - uses: actions/checkout@v5
-      - uses: actions/download-artifact@v4
-=======
-      - uses: actions/checkout@v4
       - uses: actions/download-artifact@v5
->>>>>>> 7467cec9
       - run: ls -R
       # Next, we merge the individual coverage files and upload
       # the combined results to Coveralls.
